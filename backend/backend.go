--- conflicted
+++ resolved
@@ -162,18 +162,9 @@
 			}
 			log.Printf("backend %s: starting listener on %s\n", backendType, address)
 			err := http.ListenAndServe(address, nil)
-<<<<<<< HEAD
-			if err != nil {
-				log.Printf("backend %s: error creating listener - %s\n", backendType, err)
-				return err
-			}
-			log.Printf("backend %s: lisenting to http://%s/metrics\n", backendType, address)
-			return nil
-=======
 			// list and serve allways retruns non nil error
 			log.Printf("backend %s: listener result - %s\n", backendType, err)
 			return err
->>>>>>> 51bd2931
 		}()
 		return queries, nil
 	case Fluentd:
@@ -354,7 +345,6 @@
 		if err != nil {
 			log.Printf("backend %s: could not create index - %s\n", backendType, err)
 			break
-<<<<<<< HEAD
 		}
 		bulkRequest := backend.elastic.Bulk()
 		for _, point := range metrics {
@@ -366,19 +356,6 @@
 			log.Printf("backend %s: bulk insert failed - %s\n", backendType, err)
 			break
 		}
-=======
-		}
-		bulkRequest := backend.elastic.Bulk()
-		for _, point := range metrics {
-			indexReq := elastic.NewBulkIndexRequest().Index(elasticindex).Type("doc").Doc(point).UseEasyJSON(true)
-			bulkRequest = bulkRequest.Add(indexReq)
-		}
-		bulkResponse, err := bulkRequest.Do(context.Background())
-		if err != nil {
-			log.Printf("backend %s: bulk insert failed - %s\n", backendType, err)
-			break
-		}
->>>>>>> 51bd2931
 		// Succeeded actions
 		succeeded := bulkResponse.Succeeded()
 		log.Printf("backend %s: %d logs successfully indexed\n", backendType, len(succeeded))
